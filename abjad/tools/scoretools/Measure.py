# -*- encoding: utf-8 -*-
import copy
from abjad.tools import marktools
from abjad.tools import durationtools
from abjad.tools import systemtools
from abjad.tools import mathtools
from abjad.tools.topleveltools import detach
from abjad.tools.topleveltools import override
from abjad.tools.topleveltools import setting
from abjad.tools.scoretools.FixedDurationContainer \
    import FixedDurationContainer


class Measure(FixedDurationContainer):
    r'''A measure.

    ..  container:: example

        >>> measure = Measure((4, 8), "c'8 d' e' f'")
        >>> show(measure) # doctest: +SKIP

    ..  doctest::

        >>> f(measure)
        {
            \time 4/8
            c'8
            d'8
            e'8
            f'8
        }

    '''

    ### CLASS VARIABLES ###

    __slots__ = (
        '_always_format_time_signature', 
        '_automatically_adjust_time_signature',
        '_measure_number',
        )

    _is_counttime_component = True

    ### INITIALIZER ###

    def __init__(self, time_signature, music=None):
        from abjad.tools.topleveltools import attach
        # set time signature adjustment indicator before 
        # contents initialization
        self._automatically_adjust_time_signature = False
        FixedDurationContainer.__init__(self, time_signature, music)
        self._always_format_time_signature = False
        self._measure_number = None
        time_signature = marktools.TimeSignature(time_signature)
        attach(time_signature, self)

    ### SPECIAL METHODS ###

    # TODO: remove in favor of scoretools.fuse_measures()
    def __add__(self, arg):
        r'''Add two measures together in-score or outside-of-score.

        Wrapper around ``scoretools.fuse_measures()``.
        '''
        assert isinstance(arg, type(self))
        from abjad.tools import scoretools
        from abjad.tools import selectiontools
        measures = selectiontools.SliceSelection([self, arg])
        new = scoretools.fuse_measures(measures)
        return new

    def __delitem__(self, i):
        r'''Container item deletion with optional time signature adjustment.
        '''
        old_time_signature = self.time_signature
        old_denominator = getattr(old_time_signature, 'denominator', None)
        FixedDurationContainer.__delitem__(self, i)
        self._conditionally_adjust_time_signature(old_denominator)

    def __getnewargs__(self):
        time_signature = self.time_signature
        return (time_signature.pair, )

    def __repr__(self):
        r'''Interpreter representation of measure.

        Returns string.
        '''
        class_name = type(self).__name__
        forced_time_signature = self._get_mark(marktools.TimeSignature)
        summary = self._summary
        length = len(self)
        if forced_time_signature and length:
            return '%s(%s, [%s])' % (
                class_name, forced_time_signature, summary)
        elif forced_time_signature:
            return '%s(%s)' % (class_name, forced_time_signature)
        elif length:
            return '%s([%s])' % (class_name, summary)
        else:
            return '%s()' % class_name

    def __setitem__(self, i, expr):
        r'''Container setitem logic with optional time signature adjustment.

        Measure setitem logic now adjusts time signatue automatically
        when ``adjust_time_signature_automatically`` is true.
        '''
        old_time_signature = self.time_signature
        old_denominator = getattr(old_time_signature, 'denominator', None)
        FixedDurationContainer.__setitem__(self, i, expr)
        self._conditionally_adjust_time_signature(old_denominator)

    def __str__(self):
        r'''String form of measure with pipes for single string display.
        '''
        forced_time_signature = self.time_signature
        summary = self._space_delimited_summary
        length = len(self)
        if forced_time_signature and length:
            return '|%s %s|' % (forced_time_signature, summary)
        elif forced_time_signature:
            return '|%s|' % forced_time_signature
        elif length:
            return '|%s|' % summary
        else:
            return '| |'

    ### PRIVATE PROPERTIES ###

    @property
    def _compact_representation(self):
        r'''Display form of measure used for spanners to display
        potentially many spanned measures one after the other.
        '''
        return '|{}({})|'.format(
            self.time_signature,
            len(self),
            )

    @property
    def _lilypond_format(self):
        self._check_duration()
        return self._format_component()

    @property
    def _one_line_input_string(self):
        time_signature = self.time_signature
        pair = (time_signature.numerator, time_signature.denominator)
        contents_string = ' '.join([str(x) for x in self])
        result = '%s(%s, %r)' % (type(self).__name__, pair, contents_string)
        return result

    @property
    def _preprolated_duration(self):
        from abjad.tools import marktools
        time_signature = self.time_signature
        return time_signature.implied_prolation * self._contents_duration

    ### PRIVATE METHODS ###

    def _all_contents_are_scalable_by_multiplier(self, multiplier):
        from abjad.tools import scoretools
        multiplier = durationtools.Multiplier(multiplier)
        for component in self:
            if isinstance(component, scoretools.Leaf):
                candidate_duration = multiplier * component.written_duration
                if not candidate_duration.is_assignable:
                    return False
        return True

    def _check_duration(self):
        from abjad.tools import marktools
        effective_time_signature = self.time_signature
        if effective_time_signature.has_non_power_of_two_denominator and \
            effective_time_signature.suppress:
            message = 'Can not suppress time signature'
            message += ' with non-power of two denominator.'
            raise Exception(message)
        if effective_time_signature.duration < self._preprolated_duration:
            raise OverfullContainerError
        if self._preprolated_duration < effective_time_signature.duration:
            raise UnderfullContainerError

    def _conditionally_adjust_time_signature(self, old_denominator):
        from abjad.tools.topleveltools import attach
        if self.automatically_adjust_time_signature:
            naive_time_signature = self._preprolated_duration
            better_time_signature = \
                mathtools.NonreducedFraction(naive_time_signature)
            better_time_signature = \
                better_time_signature.with_denominator(old_denominator)
            better_time_signature = \
<<<<<<< HEAD
                marktools.TimeSignatureMark(better_time_signature)
            detach(marktools.TimeSignatureMark, self)
=======
                marktools.TimeSignature(better_time_signature)
            for mark in self._get_marks(marktools.TimeSignature):
                mark.detach()
>>>>>>> 6f405e04
            attach(better_time_signature, self)

    # essentially the same as container version of method;
    # the definition given here adds one line to remove
    # time signature immediately after instantiation
    # because the mark-copying code will then provide time signature.
    def _copy_with_marks_but_without_children_or_spanners(self):
        from abjad.tools import marktools
        from abjad.tools.topleveltools import attach
        new = type(self)(*self.__getnewargs__())
        # only the following line differs from Conatainer
<<<<<<< HEAD
        detach(marktools.TimeSignatureMark, new)
=======
        for mark in new._get_marks(marktools.TimeSignature):
            mark.detach()
>>>>>>> 6f405e04
        if getattr(self, '_override', None) is not None:
            new._override = copy.copy(override(self))
        if getattr(self, '_set', None) is not None:
            new._set = copy.copy(setting(self))
        for mark in self._get_marks():
            new_mark = copy.copy(mark)
            attach(new_mark, new)
        new.is_simultaneous = self.is_simultaneous
        return new

    @staticmethod
    def _duration_and_possible_denominators_to_time_signature(
        duration,
        denominators=None,
        factor=None,
        ):
        # check input
        duration = durationtools.Duration(duration)
        if denominators is not None:
            if factor is not None:
                denominators = [
                    d for d in denominators 
                    if factor in mathtools.factors(d)
                    ]
            for desired_denominator in sorted(denominators):
                nonreduced_fraction = mathtools.NonreducedFraction(duration)
                candidate_pair = \
                    nonreduced_fraction.with_denominator(desired_denominator)
                if candidate_pair.denominator == desired_denominator:
                    return marktools.TimeSignature(candidate_pair)
        if factor is not None:
            if factor in mathtools.factors(duration.denominator):
                return marktools.TimeSignature(duration)
            else:
                time_signature_numerator = factor * duration.numerator
                time_signature_denominator = factor * duration.denominator
                return marktools.TimeSignature(
                    (time_signature_numerator, time_signature_denominator))
        else:
            return marktools.TimeSignature(duration)

    def _format_content_pieces(self):
        result = []
        # the class name test here functions to exclude scaleDurations 
        # from anonymous and dynamic measures
        # TODO: subclass this prooperly on anonymous and dynamic measures
        if self.has_non_power_of_two_denominator and type(self) is Measure:
            result.append("\t\\scaleDurations #'(%s . %s) {" % (
                self.implied_prolation.numerator,
                self.implied_prolation.denominator))
            result.extend( ['\t' + x 
                for x in FixedDurationContainer._format_content_pieces(self)])
            result.append('\t}')
        else:
            result.extend(FixedDurationContainer._format_content_pieces(self))
        return result

    def _format_opening_slot(self, format_contributions):
        r'''This is the slot where LilyPond grob \override commands live.
        This is also the slot where LilyPond \time commands live.
        '''
        result = []
        result.append(('comments', 
            format_contributions.get('opening', {}).get('comments', [])))
        result.append(('grob overrides', 
            format_contributions.get('grob overrides', [])))
        result.append(('context settings', 
            format_contributions.get('context settings', [])))
        result.append(('context marks', 
            format_contributions.get('opening', {}).get('context marks', [])))
        return self._format_slot_contributions_with_indent(result)

    @staticmethod
    def _get_likely_multiplier_of_components(components):
        pass
        from abjad.tools import scoretools
        from abjad.tools import iterationtools
        from abjad.tools import scoretools
        from abjad.tools import selectiontools
        from abjad.tools import sequencetools
        assert all(isinstance(x, scoretools.Component) for x in components)
        chain_duration_numerators = []
        for expr in \
            iterationtools.iterate_topmost_tie_chains_and_components_in_expr(
            components):
            if isinstance(expr, selectiontools.TieChain):
                chain_duration = expr._preprolated_duration
                chain_duration_numerators.append(chain_duration.numerator)
        if len(sequencetools.truncate_runs_in_sequence(
            chain_duration_numerators)) == 1:
            numerator = chain_duration_numerators[0]
            denominator = mathtools.greatest_power_of_two_less_equal(numerator)
            likely_multiplier = durationtools.Multiplier(numerator, denominator)
            return likely_multiplier

    # TODO: see if self._scale can be combined with
    #       with self.scale_and_adjust_time_signature()
    def _scale(self, multiplier=None):
        from abjad.tools import scoretools
        from abjad.tools import marktools
        from abjad.tools import iterationtools
        from abjad.tools import timesignaturetools
        from abjad.tools.topleveltools import attach
        if multiplier is None:
            return
        multiplier = durationtools.Multiplier(multiplier)
        old_time_signature = self.time_signature
        if mathtools.is_nonnegative_integer_power_of_two(multiplier) and \
            1 <= multiplier:
            old_numerator = old_time_signature.numerator
            old_denominator = old_time_signature.denominator
            new_denominator = old_denominator / multiplier.numerator
            pair = (old_numerator, new_denominator)
            new_time_signature = marktools.TimeSignature(pair)
        else:
            old_denominator = old_time_signature.denominator
            old_duration = old_time_signature.duration
            new_duration = multiplier * old_duration
            new_time_signature = \
                self._duration_and_possible_denominators_to_time_signature(
                new_duration, 
                [old_denominator], 
                multiplier.denominator,
                )
<<<<<<< HEAD
        detach(marktools.TimeSignatureMark, self)
=======
        for mark in self._get_marks(marktools.TimeSignature):
            mark.detach()
>>>>>>> 6f405e04
        attach(new_time_signature, self)
        contents_multiplier_denominator = \
            mathtools.greatest_power_of_two_less_equal(multiplier.denominator)
        pair = (multiplier.numerator, contents_multiplier_denominator)
        contents_multiplier = durationtools.Multiplier(*pair)
        self._scale_contents(contents_multiplier)

    ### PUBLIC PROPERTIES ###

    @apply
    def always_format_time_signature():
        def fget(self):
            '''Read / write flag to indicate whether time signature
            should appear in LilyPond format even when not expected.

            Set to true when necessary to print the same signature repeatedly.

            Default to false.

            Returns boolean.
            '''
            return self._always_format_time_signature
        def fset(self, expr):
            assert isinstance(expr, bool)
            self._always_format_time_signature = expr
        return property(**locals())

    @apply
    def automatically_adjust_time_signature():
        def fget(self):
            '''Read / write flag to indicate whether time signature
            should update automatically following contents-changing 
            operations:

            ::

                >>> measure = Measure((3, 4), "c' d' e'")

            ::

                >>> measure
                Measure(3/4, [c'4, d'4, e'4])

            ::

                >>> measure.automatically_adjust_time_signature = True
                >>> measure.append('r')

            ::

                >>> measure
                Measure(4/4, [c'4, d'4, e'4, r4])

            Default to false.

            Returns boolean.
            '''
            return self._automatically_adjust_time_signature
        def fset(self, expr):
            assert isinstance(expr, bool)
            self._automatically_adjust_time_signature = expr
        return property(**locals())

    @property
    def has_non_power_of_two_denominator(self):
        r'''True when measure time signature denominator 
        is not an integer power of 2:

        ::

            >>> measure = Measure((5, 9), "c'8 d' e' f' g'")
            >>> measure.has_non_power_of_two_denominator
            True

        Otherwise false:

        ::

            >>> measure = Measure((5, 8), "c'8 d' e' f' g'")
            >>> measure.has_non_power_of_two_denominator
            False

        Returns boolean.
        '''
        time_signature = self.time_signature
        return time_signature.has_non_power_of_two_denominator

    @property
    def has_power_of_two_denominator(self):
        r'''True when measure time signature denominator 
        is an integer power of 2:

        ::

            >>> measure = Measure((5, 8), "c'8 d' e' f' g'")
            >>> measure.has_power_of_two_denominator
            True

        Otherwise false:

        ::

            >>> measure = Measure((5, 9), "c'8 d' e' f' g'")
            >>> measure.has_power_of_two_denominator
            False

        Returns boolean.
        '''
        return not self.has_non_power_of_two_denominator

    @property
    def implied_prolation(self):
        r'''Implied prolation of measure time signature:

        ::

            >>> measure = Measure((5, 12), "c'8 d' e' f' g'")

        ::

            >>> measure.implied_prolation
            Multiplier(2, 3)

        Returns multiplier.
        '''
        time_signature = self.time_signature
        return time_signature.implied_prolation

    @property
    def is_full(self):
        r'''True when prolated duration equals time signature duration:

        ::

            >>> measure = Measure((4, 8), "c'8 d'8 e'8 f'8")

        ::

            >>> measure.is_full
            True

        Otherwise false.

        Returns boolean.
        '''
        return FixedDurationContainer.is_full.fget(self)

    @property
    def is_misfilled(self):
        '''True when measure is either underfull or overfull:

        ::

            >>> measure = Measure((3, 4), "c' d' e' f'")

        ::

            >>> measure
            Measure(3/4, [c'4, d'4, e'4, f'4])

        ::

            >>> measure.is_misfilled
            True

        Otherwise false:

        ::

            >>> measure = Measure((3, 4), "c' d' e'")

        ::

            >>> measure
            Measure(3/4, [c'4, d'4, e'4])

        ::

            >>> measure.is_misfilled
            False

        Returns boolean.
        '''
        return FixedDurationContainer.is_overfull.fget(self)

    @property
    def is_overfull(self):
        '''True when prolated duration is greater than time signature duration:

        ::

            >>> measure = Measure((3, 4), "c'4 d' e' f'")

        ::

            >>> measure.is_overfull
            True

        Otherwise false.

        Returns boolean.
        '''
        return FixedDurationContainer.is_overfull.fget(self)

    @property
    def is_underfull(self):
        '''True when prolated duration is less than time signature duration:

        ::

            >>> measure = Measure((3, 4), "c'4 d'")

        ::

            >>> measure.is_underfull
            True

        Otherwise false.

        Returns boolean.
        '''
        return FixedDurationContainer.is_underfull.fget(self)

    @property
    def measure_number(self):
        r'''1-indexed measure number:

        ::

            >>> staff = Staff()
            >>> staff.append(Measure((3, 4), "c' d' e'"))
            >>> staff.append(Measure((2, 4), "f' g'"))

        ..  doctest::

            >>> f(staff)
            \new Staff {
                {
                    \time 3/4
                    c'4
                    d'4
                    e'4
                }
                {
                    \time 2/4
                    f'4
                    g'4
                }
            }

        ::

            >>> staff[0].measure_number
            1

        ::

            >>> staff[1].measure_number
            2

        Returns positive integer.
        '''
        self._update_now(offsets=True)
        return self._measure_number

    @property
    def target_duration(self):
        r'''Target duration of measure always equal to duration 
        of effective time signature.

        Returns duration.
        '''
        return self.time_signature.duration

    @property
    def time_signature(self):
        r'''Effective time signature of measure.

        Returns time signature or none.
        '''
        from abjad.tools import marktools
        return self._get_effective_context_mark(marktools.TimeSignature)

    ### PUBLIC METHODS ###

    # TODO: see if self._scale can be combined with
    #       with self.scale_and_adjust_time_signature()
    def scale_and_adjust_time_signature(self, multiplier=None):
        r'''Scales `measure` by `multiplier` and adjusts time signature:

        ..  container:: example

            **Example 1.** Scale measure by non-power-of-two multiplier:

            ::

                >>> measure = Measure((3, 8), "c'8 d'8 e'8")
                >>> show(measure) # doctest: +SKIP

            ..  doctest::

                >>> f(measure)
                {
                    \time 3/8
                    c'8
                    d'8
                    e'8
                }

            ::

                >>> measure.scale_and_adjust_time_signature(Multiplier(2, 3))
                >>> show(measure) # doctest: +SKIP

            ..  doctest::

                >>> f(measure)
                {
                    \time 3/12
                    \scaleDurations #'(2 . 3) {
                        c'8
                        d'8
                        e'8
                    }
                }

        Returns none.
        '''
        from abjad.tools import scoretools
        from abjad.tools import marktools
        from abjad.tools.topleveltools import attach
        if multiplier == 0:
            raise ZeroDivisionError
        old_time_signature = self.time_signature
        old_pair = \
            (old_time_signature.numerator, old_time_signature.denominator)
        old_multiplier = old_time_signature.implied_prolation
        old_multiplier_pair = \
            (old_multiplier.numerator, old_multiplier.denominator)
        multiplied_pair = mathtools.NonreducedFraction(old_multiplier_pair)
        multiplied_pair = multiplied_pair.multiply_without_reducing(multiplier)
        multiplied_pair = multiplied_pair.pair
        reduced_pair = mathtools.NonreducedFraction(old_multiplier_pair)
        reduced_pair = reduced_pair.multiply_with_cross_cancelation(multiplier)
        reduced_pair = reduced_pair.pair
        if reduced_pair != multiplied_pair:
            new_pair = mathtools.NonreducedFraction(old_pair)
            new_pair = \
                new_pair.multiply_with_numerator_preservation(multiplier)
<<<<<<< HEAD
            new_time_signature = marktools.TimeSignatureMark(new_pair)
            detach(marktools.TimeSignatureMark, self)
=======
            new_time_signature = marktools.TimeSignature(new_pair)
            for mark in self._get_marks(marktools.TimeSignature):
                mark.detach()
>>>>>>> 6f405e04
            attach(new_time_signature, self)
            remaining_multiplier = durationtools.Multiplier(reduced_pair)
            if remaining_multiplier != durationtools.Multiplier(1):
                self._scale_contents(remaining_multiplier)
        elif self._all_contents_are_scalable_by_multiplier(multiplier):
            self._scale_contents(multiplier)
            if old_time_signature.has_non_power_of_two_denominator or \
                not mathtools.is_nonnegative_integer_power_of_two(multiplier):
                new_pair = mathtools.NonreducedFraction(old_pair)
                new_pair = new_pair.multiply_with_cross_cancelation(multiplier)
                new_pair = new_pair.pair
            # multiplier is a negative power of two, like 1/2, 1/4, etc.
            elif multiplier < durationtools.Multiplier(0):
                new_pair = \
                    durationtools.multiply_duration_pair(old_pair, multiplier)
            # multiplier is a nonnegative power of two, like 0, 1, 2, 4, etc.
            elif durationtools.Multiplier(0) < multiplier:
                new_pair = mathtools.NonreducedFraction(old_pair)
                new_pair = new_pair.multiply_with_numerator_preservation(
                    multiplier)
            elif multiplier == durationtools.Multiplier(0):
                raise ZeroDivisionError
<<<<<<< HEAD
            new_time_signature = marktools.TimeSignatureMark(new_pair)
            detach(marktools.TimeSignatureMark, self)
=======
            new_time_signature = marktools.TimeSignature(new_pair)
            for mark in self._get_marks(marktools.TimeSignature):
                mark.detach()
>>>>>>> 6f405e04
            attach(new_time_signature, self)
        else:
            new_pair = mathtools.NonreducedFraction(old_pair)
            new_pair = new_pair.multiply_with_numerator_preservation(
                multiplier)
<<<<<<< HEAD
            new_time_signature = marktools.TimeSignatureMark(new_pair)
            detach(marktools.TimeSignatureMark, self)
=======
            new_time_signature = marktools.TimeSignature(new_pair)
            for mark in self._get_marks(marktools.TimeSignature):
                mark.detach()
>>>>>>> 6f405e04
            attach(new_time_signature, self)
            remaining_multiplier = \
                multiplier / new_time_signature.implied_prolation
            if remaining_multiplier != durationtools.Multiplier(1):
                self._scale_contents(remaining_multiplier)<|MERGE_RESOLUTION|>--- conflicted
+++ resolved
@@ -192,14 +192,8 @@
             better_time_signature = \
                 better_time_signature.with_denominator(old_denominator)
             better_time_signature = \
-<<<<<<< HEAD
-                marktools.TimeSignatureMark(better_time_signature)
-            detach(marktools.TimeSignatureMark, self)
-=======
                 marktools.TimeSignature(better_time_signature)
-            for mark in self._get_marks(marktools.TimeSignature):
-                mark.detach()
->>>>>>> 6f405e04
+            detach(marktools.TimeSignature, self)
             attach(better_time_signature, self)
 
     # essentially the same as container version of method;
@@ -211,12 +205,7 @@
         from abjad.tools.topleveltools import attach
         new = type(self)(*self.__getnewargs__())
         # only the following line differs from Conatainer
-<<<<<<< HEAD
-        detach(marktools.TimeSignatureMark, new)
-=======
-        for mark in new._get_marks(marktools.TimeSignature):
-            mark.detach()
->>>>>>> 6f405e04
+        detach(marktools.TimeSignature, new)
         if getattr(self, '_override', None) is not None:
             new._override = copy.copy(override(self))
         if getattr(self, '_set', None) is not None:
@@ -341,12 +330,7 @@
                 [old_denominator], 
                 multiplier.denominator,
                 )
-<<<<<<< HEAD
-        detach(marktools.TimeSignatureMark, self)
-=======
-        for mark in self._get_marks(marktools.TimeSignature):
-            mark.detach()
->>>>>>> 6f405e04
+        detach(marktools.TimeSignature, self)
         attach(new_time_signature, self)
         contents_multiplier_denominator = \
             mathtools.greatest_power_of_two_less_equal(multiplier.denominator)
@@ -696,14 +680,8 @@
             new_pair = mathtools.NonreducedFraction(old_pair)
             new_pair = \
                 new_pair.multiply_with_numerator_preservation(multiplier)
-<<<<<<< HEAD
-            new_time_signature = marktools.TimeSignatureMark(new_pair)
-            detach(marktools.TimeSignatureMark, self)
-=======
             new_time_signature = marktools.TimeSignature(new_pair)
-            for mark in self._get_marks(marktools.TimeSignature):
-                mark.detach()
->>>>>>> 6f405e04
+            detach(marktools.TimeSignature, self)
             attach(new_time_signature, self)
             remaining_multiplier = durationtools.Multiplier(reduced_pair)
             if remaining_multiplier != durationtools.Multiplier(1):
@@ -726,27 +704,15 @@
                     multiplier)
             elif multiplier == durationtools.Multiplier(0):
                 raise ZeroDivisionError
-<<<<<<< HEAD
-            new_time_signature = marktools.TimeSignatureMark(new_pair)
-            detach(marktools.TimeSignatureMark, self)
-=======
             new_time_signature = marktools.TimeSignature(new_pair)
-            for mark in self._get_marks(marktools.TimeSignature):
-                mark.detach()
->>>>>>> 6f405e04
+            detach(marktools.TimeSignature, self)
             attach(new_time_signature, self)
         else:
             new_pair = mathtools.NonreducedFraction(old_pair)
             new_pair = new_pair.multiply_with_numerator_preservation(
                 multiplier)
-<<<<<<< HEAD
-            new_time_signature = marktools.TimeSignatureMark(new_pair)
-            detach(marktools.TimeSignatureMark, self)
-=======
             new_time_signature = marktools.TimeSignature(new_pair)
-            for mark in self._get_marks(marktools.TimeSignature):
-                mark.detach()
->>>>>>> 6f405e04
+            detach(marktools.TimeSignature, self)
             attach(new_time_signature, self)
             remaining_multiplier = \
                 multiplier / new_time_signature.implied_prolation
