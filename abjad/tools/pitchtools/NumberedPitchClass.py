# -*- encoding: utf-8 -*-
import functools
import numbers
from abjad.tools import mathtools
from abjad.tools.pitchtools.PitchClass import PitchClass


@functools.total_ordering
class NumberedPitchClass(PitchClass):
    '''A numbered pitch-class.

    ::

        >>> pitchtools.NumberedPitchClass(13)
        NumberedPitchClass(1)

    ::

        >>> pitchtools.NumberedPitchClass('d')
        NumberedPitchClass(2)

    ::

        >>> pitchtools.NumberedPitchClass(NamedPitch('g,'))
        NumberedPitchClass(7)

    ::

        >>> pitchtools.NumberedPitchClass(pitchtools.NumberedPitch(15))
        NumberedPitchClass(3)

    ::

        >>> pitchtools.NumberedPitchClass(pitchtools.NamedPitchClass('e'))
        NumberedPitchClass(4)

    ::

        >>> pitchtools.NumberedPitchClass('C#5')
        NumberedPitchClass(1)

    ::

        >>> pitchtools.NumberedPitchClass(Note("a'8."))
        NumberedPitchClass(9)

    '''

    ### CLASS VARIABLES ###

    __slots__ = (
        '_pitch_class_number',
        )

    ### INITIALIZER ###

    def __init__(self, expr=None):
        from abjad.tools import pitchtools
        prototype = (numbers.Number, pitchtools.NumberedPitch, type(self))
        if isinstance(expr, prototype):
            self._initialize_by_number(float(expr))
        elif isinstance(expr, pitchtools.NamedPitch):
            self._initialize_by_named_pitch(expr)
        elif isinstance(expr, pitchtools.NamedPitchClass):
            self._initialize_by_named_pitch_class(expr)
        elif isinstance(expr, str):
            self._initialize_by_string(expr)
        elif pitchtools.Pitch.is_pitch_carrier(expr):
            self._initialize_by_pitch_carrier(expr)
        elif expr is None:
            self._initialize_by_number(0)
        else:
            message = 'can not instantiate {}: {!r}.'
            message = message.format(type(self).__name__, expr)
            raise TypeError(message)

    ### SPECIAL METHODS ###

    def __add__(self, expr):
        r'''Adds `expr` to numbered pitch-class.

        ::

            >>> pitch_class = pitchtools.NumberedPitchClass(9)
            >>> interval = pitchtools.NumberedInterval(4)
            >>> pitch_class + interval
            NumberedPitchClass(1)

        Returns new numbered pitch-class.
        '''
        from abjad.tools import pitchtools
        interval = pitchtools.NumberedInterval(expr)
        return type(self)(self.pitch_class_number + interval.number % 12)

    def __copy__(self, *args):
        r'''Copies numbered pitch-class.

        ::

            >>> import copy
            >>> pitch_class = pitchtools.NumberedPitchClass(9)
            >>> copy.copy(pitch_class)
            NumberedPitchClass(9)

        Returns new numbered pitch-class.
        '''
        return type(self)(self)

    def __eq__(self, arg):
        r'''Is true when `arg` is a numbered pitch-class with pitch-class number
        equal to that of this numbered pitch-class.

        ::

            >>> pitch_class_1 = pitchtools.NumberedPitchClass(9)
            >>> pitch_class_2 = pitchtools.NumberedPitchClass(3)
            >>> pitch_class_1 == pitch_class_1
            True

        Otherwise false:

        ::

            >>> pitch_class_1 == pitch_class_2
            False

        Returns boolean.
        '''
        if isinstance(arg, type(self)):
            return self._pitch_class_number == \
                arg._pitch_class_number
        return self._pitch_class_number == arg

    def __float__(self):
        r'''Changes numbered pitch-class to float.

        ::

            >>> pitch_class = pitchtools.NumberedPitchClass(9)
            >>> float(pitch_class)
            9.0

        Returns float.
        '''
        return float(self._pitch_class_number)

    def __hash__(self):
        r'''Hashes numbered pitch-class.

        Required to be explicitely re-defined on Python 3 if __eq__ changes.

        Returns integer.
        '''
        return super(NumberedPitchClass, self).__hash__()

    def __int__(self):
        r'''Changes numbered pitch-class to integer.

        ::

            >>> pitch_class = pitchtools.NumberedPitchClass(9)
            >>> int(pitch_class)
            9

        Returns integer.
        '''
        return self._pitch_class_number

    def __lt__(self, expr):
        r'''Is true when `expr` is a numbered pitch-class with a pitch number
        greater than that of this numberd pitch-class.

        ..  container:: example

            **Example 1.** Compares less than:

            ::

                >>> pitchtools.NumberedPitchClass(1) < pitchtools.NumberedPitchClass(2)
                True

        ..  container:: example

            **Example 2.** Does not compare less than:

            ::

                >>> pitchtools.NumberedPitchClass(2) < pitchtools.NumberedPitchClass(1)
                False

        Raises type error when `expr` is not a numbered pitch-class.
        '''
        if not isinstance(expr, type(self)):
            message = 'can not compare numbered pitch-class to {!r}.'
            message = message.format(expr)
            raise TypeError(message)
        return self.pitch_class_number < expr.pitch_class_number

    def __neg__(self):
        r'''Negates numbered pitch-class.

        ::

            >>> pitch_class = pitchtools.NumberedPitchClass(9)
            >>> -pitch_class
            NumberedPitchClass(3)

        Returns new numbered pitch-class.
        '''
        return type(self)(-self.pitch_class_number)

    def __str__(self):
        r'''String representation of numbered pitch-class.

        Returns string.
        '''
        return str(self.pitch_class_number)

    def __sub__(self, expr):
        r'''Subtracts `expr` from numbered pitch-class.

        Subtraction defined against both numbered intervals
        and against other pitch-classes.

        Returns numbered inversion-equivalent interval-class.
        '''
        from abjad.tools import pitchtools
        if isinstance(expr, type(self)):
            interval_class_number = abs(
                self.pitch_class_number -
                expr.pitch_class_number
                )
            if 6 < interval_class_number:
                interval_class_number = 12 - interval_class_number
            return pitchtools.NumberedInversionEquivalentIntervalClass(
                interval_class_number)
        interval_class = pitchtools.NumberedInversionEquivalentIntervalClass(
            expr)
        return type(self)(self.pitch_class_number - interval_class.number % 12)

    ### PRIVATE PROPERTIES ###

    @property
    def _storage_format_specification(self):
        from abjad.tools import systemtools
        positional_argument_values = (
            self.pitch_class_number,
            )
        return systemtools.StorageFormatSpecification(
            self,
            is_indented=False,
            keyword_argument_names=(),
            positional_argument_values=positional_argument_values,
            )

    ### PRIVATE METHODS ###

    def _initialize_by_named_pitch(self, expr):
        self._pitch_class_number = expr.pitch_class_number

    def _initialize_by_named_pitch_class(self, expr):
        self._pitch_class_number = expr.pitch_class_number

    def _initialize_by_number(self, expr):
        self._pitch_class_number = \
            mathtools.integer_equivalent_number_to_integer(
                round((float(expr) % 12) * 2) / 2)

    def _initialize_by_pitch_carrier(self, expr):
        from abjad.tools import pitchtools
        named_pitch = pitchtools.get_named_pitch_from_pitch_carrier(
            expr)
        self._initialize_by_named_pitch(named_pitch)

    def _initialize_by_string(self, expr):
        from abjad.tools import pitchtools
        named_pitch_class = pitchtools.NamedPitchClass(expr)
        self._initialize_by_named_pitch_class(named_pitch_class)

    ### PUBLIC METHODS ###

    def apply_accidental(self, accidental=None):
        '''Applies `accidental` to numbered pitch-class.

        ::

            >>> pitchtools.NumberedPitchClass(1).apply_accidental('flat')
            NumberedPitchClass(0)

        Returns new numbered pitch-class.
        '''
        from abjad.tools import pitchtools
        accidental = pitchtools.Accidental(accidental)
        semitones = self.pitch_class_number + accidental.semitones
        return type(self)(semitones)

<<<<<<< HEAD
    def invert(self, axis=None):
        r'''Invertes numbered pitch-class.
=======
    def invert(self):
        r'''Inverts numbered pitch-class.

        Interprets axis of inversion equal to pitch-class 0.
>>>>>>> c1cc6b2d

        Returns new numbered pitch-class.
        '''
        from abjad.tools import pitchtools
        axis = axis or pitchtools.NumberedPitch('c')
        axis = pitchtools.NumberedPitch(axis)
        this = pitchtools.NumberedPitch(self)
        interval = this - axis
        result = axis.transpose(interval)
        result = type(self)(result)
        return result

    def multiply(self, n=1):
        r'''Multiplies pitch-class number by `n`.

        ::

            >>> pitchtools.NumberedPitchClass(11).multiply(3)
            NumberedPitchClass(9)

        Returns new numbered pitch-class.
        '''
        return type(self)(self.pitch_class_number * n)

    def transpose(self, n):
        r'''Transposes numbered pitch-class by `n` semitones.

        Returns new numbered pitch-class.
        '''
        return type(self)(self.pitch_class_number + n)

    ### PUBLIC PROPERTIES ###

    @property
    def accidental(self):
        r'''Accidental of numbered pitch-class.

        ::

            >>> pitchtools.NumberedPitchClass(1).accidental
            Accidental('s')

        Returns accidental.
        '''
        from abjad.tools import pitchtools
        return pitchtools.Accidental(self.alteration_in_semitones)

    @property
    def alteration_in_semitones(self):
        r'''Alteration of numbered pitch-class in semitones.

        ::

            >>> pitchtools.NumberedPitchClass(1).alteration_in_semitones
            1

        ::

            >>> pitchtools.NumberedPitchClass(10.5).alteration_in_semitones
            -0.5

        Returns integer or float.
        '''
        return (self.pitch_class_number -
            self._diatonic_pitch_class_number_to_pitch_class_number[
                self.diatonic_pitch_class_number])

    @property
    def diatonic_pitch_class_name(self):
        r'''Diatonic pitch-class name corresponding to numbered pitch-class.

        ::

            >>> pitchtools.NumberedPitchClass(1).diatonic_pitch_class_name
            'c'

        Returns string.
        '''
        return self.pitch_class_name[0]

    @property
    def diatonic_pitch_class_number(self):
        r'''Diatonic pitch-class number corresponding to numbered pitch-class.

        ::

            >>> pitchtools.NumberedPitchClass(1).diatonic_pitch_class_number
            0

        Returns integer.
        '''
        return self._diatonic_pitch_class_name_to_diatonic_pitch_class_number[
            self.diatonic_pitch_class_name]

    @property
    def named_pitch_class(self):
        r'''Named pitch-class corresponding to numbered pitch-class.

        ::

            >>> pitchtools.NumberedPitchClass(13).named_pitch_class
            NamedPitchClass('cs')

        Returns named pitch-class.
        '''
        from abjad.tools import pitchtools
        return pitchtools.NamedPitchClass(self)

    @property
    def numbered_pitch_class(self):
        r'''Numbered pitch-class.

        ::

            >>> pitchtools.NumberedPitchClass(13).numbered_pitch_class
            NumberedPitchClass(1)

        Returns new numbered pitch-class.
        '''
        return type(self)(self)

    @property
    def pitch_class_label(self):
        r'''Pitch-class / octave label of numbered pitch-class.

        ::

            >>> pitchtools.NumberedPitchClass(13).pitch_class_label
            'C#'

        Returns string.
        '''
        return '{}{}'.format(
            self.diatonic_pitch_class_name.upper(),
            self.accidental.symbolic_string,
            )

    @property
    def pitch_class_name(self):
        r'''Pitch-class name.

        ::

            >>> pitchtools.NumberedPitchClass(1).pitch_class_name
            'cs'

        Returns string.
        '''
        if self.accidental_spelling == 'mixed':
            return self._pitch_class_number_to_pitch_class_name[
                self._pitch_class_number]
        elif self.accidental_spelling == 'sharps':
            return self._pitch_class_number_to_pitch_class_name_with_sharps[
                self._pitch_class_number]
        elif self.accidental_spelling == 'flats':
            return self._pitch_class_number_to_pitch_class_name_with_flats[
                self._pitch_class_number]
        else:
            raise ValueError

    @property
    def pitch_class_number(self):
        r'''Pitch-class number.

        ::

            >>> pitchtools.NumberedPitchClass(1).pitch_class_number
            1

        Returns number.
        '''
        return self._pitch_class_number<|MERGE_RESOLUTION|>--- conflicted
+++ resolved
@@ -294,15 +294,10 @@
         semitones = self.pitch_class_number + accidental.semitones
         return type(self)(semitones)
 
-<<<<<<< HEAD
     def invert(self, axis=None):
-        r'''Invertes numbered pitch-class.
-=======
-    def invert(self):
         r'''Inverts numbered pitch-class.
 
         Interprets axis of inversion equal to pitch-class 0.
->>>>>>> c1cc6b2d
 
         Returns new numbered pitch-class.
         '''
