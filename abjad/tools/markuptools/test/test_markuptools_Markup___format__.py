--- conflicted
+++ resolved
@@ -6,13 +6,8 @@
 
     markup = markuptools.Markup(r'\bold { foo }')
 
-<<<<<<< HEAD
     assert systemtools.TestManager.compare(
-        format(markup),
-=======
-    assert testtools.compare(
         format(markup, 'storage'),
->>>>>>> 76f8064a
         r'''
         markuptools.Markup((
             markuptools.MarkupCommand(
@@ -33,13 +28,8 @@
         markup_name='non troppo',
         )
 
-<<<<<<< HEAD
     assert systemtools.TestManager.compare(
-        format(markup),
-=======
-    assert testtools.compare(
         format(markup, 'storage'),
->>>>>>> 76f8064a
         r'''
         markuptools.Markup((
             markuptools.MarkupCommand(
