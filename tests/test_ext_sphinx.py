--- conflicted
+++ resolved
@@ -32,7 +32,6 @@
     index_path = pathlib.Path(app.srcdir) / "_build" / "html" / "index.html"
     index_source = index_path.read_text()
     assert re.findall(r"lilypond-\w{64}(?:-\d+|.cropped)?\.svg", index_source) == [
-<<<<<<< HEAD
         # default
         'lilypond-962a34d48cf88ba5fbae0978ded1d96422cab4c774de3d31f4e0efcd0043ebfa.cropped.svg',
         # :no-trim:
@@ -57,18 +56,6 @@
         'lilypond-cfc32183cc179d7ad77c45f06c8db2fe17a46059a5d8d3b0e0291523c33578f3-3.svg',
         'lilypond-cfc32183cc179d7ad77c45f06c8db2fe17a46059a5d8d3b0e0291523c33578f3-4.svg',
         'lilypond-cfc32183cc179d7ad77c45f06c8db2fe17a46059a5d8d3b0e0291523c33578f3-4.svg',
-=======
-        "lilypond-962a34d48cf88ba5fbae0978ded1d96422cab4c774de3d31f4e0efcd0043ebfa.cropped.svg",
-        "lilypond-962a34d48cf88ba5fbae0978ded1d96422cab4c774de3d31f4e0efcd0043ebfa.svg",
-        "lilypond-cfc32183cc179d7ad77c45f06c8db2fe17a46059a5d8d3b0e0291523c33578f3.cropped.svg",
-        "lilypond-cfc32183cc179d7ad77c45f06c8db2fe17a46059a5d8d3b0e0291523c33578f3-1.svg",
-        "lilypond-cfc32183cc179d7ad77c45f06c8db2fe17a46059a5d8d3b0e0291523c33578f3-2.svg",
-        "lilypond-cfc32183cc179d7ad77c45f06c8db2fe17a46059a5d8d3b0e0291523c33578f3-3.svg",
-        "lilypond-cfc32183cc179d7ad77c45f06c8db2fe17a46059a5d8d3b0e0291523c33578f3-4.svg",
-        "lilypond-cfc32183cc179d7ad77c45f06c8db2fe17a46059a5d8d3b0e0291523c33578f3-2.svg",
-        "lilypond-cfc32183cc179d7ad77c45f06c8db2fe17a46059a5d8d3b0e0291523c33578f3-3.svg",
-        "lilypond-cfc32183cc179d7ad77c45f06c8db2fe17a46059a5d8d3b0e0291523c33578f3-1.svg",
->>>>>>> 44dacaad
     ]
 
 
